--- conflicted
+++ resolved
@@ -61,8 +61,4 @@
 
       - name: Test
         run: |
-<<<<<<< HEAD
-          poetry run python -m pytest tests/  # Assume that tests are in folder "tests/"
-=======
-          poetry run pytest -rav tests  # Assume that tests are in folder "tests/"
->>>>>>> 8a2a8e8e
+          poetry run pytest -rav tests  # Assume that tests are in folder "tests/"