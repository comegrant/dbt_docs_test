--- conflicted
+++ resolved
@@ -531,9 +531,6 @@
 @click.option("--test-service", default=None, required=False)
 def test(project: str | None, test_service: str | None) -> None:
     echo_action("Testing project")
-<<<<<<< HEAD
-    command = ["pytest", "-rav", "."]
-=======
 
     name = project or folder_name()
     if isinstance(name, Exception):
@@ -550,7 +547,6 @@
 
     command = compose_command(projects_path() / name)
     command.extend(["run", test_service])
->>>>>>> 14d66c73
     subprocess.run(command)
 
 
